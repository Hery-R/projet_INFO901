# Projet INFO901 - Système Distribué avec Middleware de Communication

## Auteurs

- RASOAMIARAMANANA Hery ny aina
- ROUSSEAU Maxime

## Vue d'ensemble

Ce projet implémente un système distribué complet avec middleware de communication, respectant les spécifications du TP INFO901. Le système utilise une architecture basée sur un bus d'événements (PyBus) pour la communication asynchrone entre processus, avec gestion automatique de la synchronisation temporelle (horloges de Lamport) et exclusion mutuelle distribuée (algorithme en anneau avec jeton).

## Architecture Générale

```text
Process (logique métier)
   ↓ délègue à
Com (middleware communication)
   ↓ utilise
PyBus (bus d'événements)
   ↓
MessageDistributor (routage intelligent)
   ↓
Mailbox (stockage asynchrone)
   ↓
Process (consommation à son rythme)
```

### Séparation des Responsabilités

Cette architecture respecte le principe de séparation des responsabilités :

- **Process** : Logique métier et traitement des messages
- **Com** : Middleware de communication centralisé
- **PyBus** : Transport global d'événements
- **MessageDistributor** : Routage intelligent des messages
- **Mailbox** : Stockage asynchrone par processus

## Composants Principaux Détaillés

### 1. Launcher.py

**Rôle** : Point d'entrée principal. Initialise et gère le cycle de vie des processus.

**Fonctionnalités** :

- Crée un nombre spécifié de processus (Process)
- Initialise le MessageDistributor et le gestionnaire d'IDs (ProcessIDManager)
- Initialise la synchronisation globale via Com.initialize_sync()
- Démarre tous les processus en tant que threads
- Attend une durée définie, puis arrête tous les processus proprement

### 2. Process.py

**Rôle** : Représente un processus logique dans le système distribué. Chaque instance de Process est un thread Python.

**Fonctionnalités** :

- Initialise une instance du middleware Com qui lui attribue un ID unique
- Contient la logique métier du processus (simulée par une boucle run)
- Délègue toutes les opérations de communication et de synchronisation à son instance Com
- Traite les messages reçus via une boîte aux lettres (Mailbox) gérée par Com
- Implémente la logique de demande et de libération de section critique en lançant un thread séparé pour requestSC() car cette méthode est bloquante
- Gère son propre cycle de vie (alive, stop, waitStopped)

### 3. Com.py (Middleware de Communication)

**Rôle** : Agit comme un middleware centralisé pour chaque Process, gérant la logique de communication, de synchronisation et de section critique.

**Fonctionnalités** :

- **Numérotation Automatique** : Utilise ProcessIDManager pour attribuer un ID unique et consécutif à chaque processus
- **Horloge de Lamport** : Gère une horloge logique de Lamport thread-safe (lamport_clock) avec des méthodes pour incrémenter (incclock) et mettre à jour à la réception de messages (update_clock_on_receive)
- **Boîte aux Lettres (Mailbox)** : Chaque instance de Com possède une Mailbox pour son processus associé, où les messages asynchrones sont déposés
- **Communication Asynchrone** : Fournit des méthodes broadcast et sendTo qui utilisent PyBus pour envoyer des messages
- **Section Critique Distribuée** : Implémente un algorithme en anneau avec jeton
  - requestSC() : Bloque le processus jusqu'à l'obtention du jeton et l'entrée en section critique
  - releaseSC() : Libère la section critique et passe le jeton au processus suivant
  - Utilise un Condition (cs_condition) pour la synchronisation des threads attendant la SC
  - P0 démarre avec le jeton
- **Synchronisation Globale** : Implémente une barrière de synchronisation (synchronize()) qui bloque tous les processus jusqu'à ce qu'ils l'aient tous invoquée
- **Communication Synchrone** : Fournit des méthodes broadcastSyncObject, sendToSyncObject, recevFromSyncObject qui combinent l'envoi/réception de messages avec la barrière de synchronisation globale

### 4. MessageDistributor.py

**Rôle** : Un singleton qui s'enregistre au PyBus global et route les messages vers les Mailbox appropriées.

**Fonctionnalités** :

- S'abonne à différents types de messages (BroadcastMessage, MessageTo, TokenMessage) via PyBus
- Distribue les messages reçus à la Mailbox du processus destinataire (pour MessageTo et TokenMessage) ou à toutes les Mailbox (pour BroadcastMessage)
- Utilise des threads parallèles (Mode.PARALLEL) pour la distribution des messages

### 5. Mailbox.py

<<<<<<< HEAD
```bash
git clone https://github.com/Hery-R/projet_INFO901.git
cd projet_INFO901
```
=======
**Rôle** : Fournit une file d'attente thread-safe pour les messages asynchrones destinés à un processus spécifique.
>>>>>>> 14ddda0b

**Fonctionnalités** :

- deposit_message() : Ajoute un message à la file d'attente et notifie les threads en attente
- get_message() : Récupère un message sans bloquer
- wait_for_message() : Bloque jusqu'à ce qu'un message soit disponible ou qu'un timeout expire
- Utilise deque pour la file d'attente et Lock/Condition pour la thread-safety

### 6. ProcessIDManager.py

**Rôle** : Un singleton qui attribue des IDs uniques et consécutifs aux processus.

**Fonctionnalités** :

- get_next_id() : Retourne le prochain ID disponible de manière thread-safe
- reset() : Réinitialise le compteur d'IDs (utilisé pour les tests)

### 7. Classes de Messages

**Rôle** : Définissent la structure des différents types de messages échangés dans le système.

- **LamportMessage** : Classe de base pour tous les messages, incluant un timestamp de Lamport et un payload
- **BroadcastMessage** : Message destiné à tous les processus
- **MessageTo** : Message destiné à un processus spécifique
- **TokenMessage** : Message spécial représentant le jeton pour l'algorithme de section critique

### 8. CriticalSectionState.py

**Rôle** : Énumération définissant les états possibles d'un processus par rapport à la section critique (IDLE, HAS_TOKEN, IN_CS).

## Concepts du TP et leur Implémentation

### 1. Horloges de Lamport

**Concept** : Synchronisation temporelle logique dans un système distribué sans horloge globale.

**Implémentation** :

- Chaque processus maintient une horloge logique locale (lamport_clock)
- Incrémentation avant chaque envoi de message (incclock())
- Mise à jour à la réception selon la règle : max(horloge_locale, horloge_message) + 1
- Protection thread-safe avec mutex (Lock)

```python
def incclock(self):
    with self.lock:
        self.lamport_clock += 1
        return self.lamport_clock

def update_clock_on_receive(self, received_timestamp):
    with self.lock:
        old_clock = self.lamport_clock
        self.lamport_clock = max(self.lamport_clock, received_timestamp) + 1
        return (old_clock, self.lamport_clock)
```

### 2. Communication Asynchrone

**Concept** : Échange de messages sans blocage des processus émetteurs.

**Implémentation** :

- Bus d'événements PyBus pour le transport global
- Boîtes aux lettres (Mailbox) pour chaque processus
- Communication non-bloquante pour l'émetteur

```python
# Envoi (non-bloquant)
def broadcast(self, payload):
    current_clock = self.incclock()
    msg = BroadcastMessage(current_clock, payload)
    PyBus.Instance().post(msg)  # Envoi asynchrone
```

### 3. PyBus et @subscribe : Architecture de Communication

**Pourquoi PyBus ?**
PyBus est un bus d'événements qui permet :

- Communication découplée entre composants
- Publication/abonnement (publish/subscribe) pattern
- Gestion automatique des threads
- Extensibilité pour nouveaux types de messages

**Implémentation du pattern publish/subscribe** :

```python
# Dans MessageDistributor.py - Abonnement aux événements
@subscribe(threadMode=Mode.PARALLEL, onEvent=BroadcastMessage)
def distribute_broadcast(self, event):
    # Réception automatique de tous les messages de diffusion
    for process_id, mailbox in self.mailboxes.items():
        mailbox.deposit_message(event)

@subscribe(threadMode=Mode.PARALLEL, onEvent=MessageTo)
def distribute_directed_message(self, event):
    # Réception automatique des messages dirigés
    destination_id = event.getTo()
    if destination_id in self.mailboxes:
        mailbox.deposit_message(event)
```

**Publication sur le bus** :

```python
# Dans Com.py - Publication d'événements
def broadcast(self, payload):
    msg = BroadcastMessage(current_clock, payload)
    PyBus.Instance().post(msg)  # Publication sur le bus

def sendTo(self, payload, destination_id):
    msg = MessageTo(current_clock, payload, destination_id)
    PyBus.Instance().post(msg)  # Publication sur le bus
```

**Avantages de cette architecture** :

- **Découplage complet** : Émetteurs et recepteurs ne se connaissent pas
- **Extensibilité** : Ajout de nouveaux types de messages facile
- **Performance** : Traitement parallèle des messages
- **Robustesse** : Un seul point d'écoute (MessageDistributor)

### 4. Boîtes aux Lettres (Mailbox)

**Concept** : Stockage asynchrone des messages pour chaque processus.

**Implémentation** :

- File FIFO thread-safe (collections.deque)
- Condition variables pour l'attente de messages
- Interface non-bloquante et bloquante

```python
def deposit_message(self, message):
    with self.condition:
        self.messages.append(message)
        self.condition.notify_all()  # Réveil des threads en attente

def wait_for_message(self, timeout=None):
    with self.condition:
        while len(self.messages) == 0:
            if not self.condition.wait(timeout):
                return None
        return self.messages.popleft()
```

### 5. Section Critique Distribuée

**Concept** : Exclusion mutuelle dans un système distribué.

**Implémentation** : Algorithme en anneau avec jeton

- Un seul jeton circule dans l'anneau (P0 → P1 → P2 → P0)
- Possession du jeton = droit d'entrer en section critique
- Transmission automatique du jeton après sortie

```python
def requestSC(self):
    with self.cs_condition:
        self.wants_cs = True
        while not (self.has_token and self.wants_cs):
            self.cs_condition.wait()  # Attente bloquante
        self.cs_state = CriticalSectionState.IN_CS

def releaseSC(self):
    self.wants_cs = False
    self._pass_token()  # Transmission du jeton
```

### 6. Synchronisation Globale

**Concept** : Barrière de synchronisation pour coordonner tous les processus.

**Implémentation** : Variables de classe partagées avec condition

- Compteur global du nombre de processus synchronisés
- Attente collective jusqu'à ce que tous arrivent à la barrière

```python
def synchronize(self):
    with Com._sync_condition:
        Com._sync_counter += 1
        if Com._sync_counter >= Com._sync_total_processes:
            Com._sync_counter = 0
            Com._sync_condition.notify_all()
        else:
            Com._sync_condition.wait()
```

### 7. Numérotation Automatique

**Concept** : Attribution automatique d'identifiants uniques sans variables de classe.

**Implémentation** : Pattern Singleton avec variables d'instance

- Gestionnaire centralisé (ProcessIDManager)
- Attribution séquentielle (0, 1, 2, ...)
- Thread-safe avec mutex

```python
class ProcessIDManager:
    def __init__(self):
        self._next_id = 0  # Variable d'instance, pas de classe
        self._lock = threading.Lock()

    def get_next_id(self):
        with self._lock:
            assigned_id = self._next_id
            self._next_id += 1
            return assigned_id
```
<<<<<<< HEAD
=== SYSTÈME DE COMMUNICATION DISTRIBUÉ ===
Démarrage des tests...

=== TEST COMMUNICATION BASIQUE ===
Processus P0 créé avec ID 0
Processus P1 créé avec ID 1
Processus P2 créé avec ID 2
P0 -> P1: j'appelle 2 et je te recontacte après
P0 -sync-> P2: J'ai laissé un message...
P2 <-sync- P0: J'ai laissé un message...
P0 <-sync-ack- P2
...

=== TEST SYNCHRONISATION ===
P0 avant synchronisation - 1640995200.12
P1 avant synchronisation - 1640995200.62
P2 avant synchronisation - 1640995201.12
P0 synchronisé avec 3 processus
P1 synchronisé avec 3 processus
P2 synchronisé avec 3 processus
...
=======

## Flux de Communication et de Synchronisation

### Démarrage

Launcher crée les Process. Chaque Process initialise son Com qui obtient un ID via ProcessIDManager et enregistre sa Mailbox auprès du MessageDistributor.

### Envoi de Message

Un Process appelle une méthode de communication sur son Com (ex: broadcast, sendTo).

### Horloge de Lamport

Com incrémente son horloge de Lamport et l'inclut dans le message.

### Publication sur PyBus

Com publie le message sur le PyBus global.

### Distribution

MessageDistributor intercepte le message et le dépose dans la Mailbox du ou des processus destinataires.

### Réception de Message

Le Process (dans sa boucle run) récupère les messages de sa Mailbox via Com.get_message().

### Mise à jour Horloge

Lors de la réception, Com met à jour l'horloge de Lamport du processus en fonction du timestamp du message reçu.

### Section Critique

- Un Process demande la SC via com.requestSC(). Cette méthode est bloquante et est exécutée dans un thread séparé pour ne pas bloquer la boucle principale du Process
- Com gère l'état du jeton (has_token, wants_cs, cs_state) et utilise une Condition pour bloquer/débloquer les threads
- Le jeton (TokenMessage) circule via PyBus et est distribué par MessageDistributor

### Synchronisation

Les méthodes synchrones (broadcastSyncObject, sendToSyncObject, recevFromSyncObject) utilisent une barrière de synchronisation globale (Com.\_sync_condition) pour s'assurer que tous les processus atteignent un certain point avant de continuer.

## Communication Synchrone

Le système implémente également des méthodes de communication synchrone utilisant la synchronisation globale :

```python
def broadcastSyncObject(self, payload, from_process_id):
    if self.process_id == from_process_id:
        self.broadcast(payload)
        self.synchronize()  # Attente que tous recoivent
    else:
        self.wait_for_message()
        self.synchronize()  # Confirmation de réception
```

## Gestion des Threads

- Chaque Process est un Thread Python
- La méthode run() de Process contient la boucle principale du processus
- Les demandes de section critique (requestSC()) sont lancées dans des threads séparés (CS-Thread) pour éviter de bloquer le thread principal du Process
- Le MessageDistributor utilise Mode.PARALLEL pour ses abonnements PyBus, ce qui signifie que la distribution des messages se fait dans des threads séparés
- Des Lock et Condition sont utilisés dans Com et Mailbox pour assurer la thread-safety des ressources partagées (horloge de Lamport, mailbox, état de la section critique, barrière de synchronisation)

## Structure des Fichiers

### Noyau du Système

- `Process.py` : Processus principal avec logique métier
- `Com.py` : Middleware de communication centralisé
- `Launcher.py` : Point d'entrée et orchestration

### Communication

- `PyBus` : Bus d'événements (bibliothèque externe)
- `MessageDistributor.py` : Routage intelligent des messages
- `Mailbox.py` : Stockage asynchrone par processus

### Messages

- `LamportMessage.py` : Classe de base avec timestamp
- `BroadcastMessage.py` : Messages de diffusion générale
- `MessageTo.py` : Messages dirigés vers un destinataire
- `CriticalSectionMessage.py` : Messages de jeton pour SC

### Gestion d'État

- `CriticalSectionState.py` : États des processus en section critique
- `ProcessIDManager.py` : Numérotation automatique des processus

## Exécution et Tests

### Lancement

```bash
python Launcher.py
```

### Sortie Typique

```text
Lancement de 3 processus pour 5 secondes...
ProcessIDManager initialized - Ready for automatic numbering
Assigned process ID: 0
Mailbox created for P0 (ID: 0)
P0 starts WITH the token
Com middleware initialized for P0 (ID: 0)
Processus P0 créé avec ID automatique: 0
[... tests de communication synchrone ...]
>>>>>>> 14ddda0b
```<|MERGE_RESOLUTION|>--- conflicted
+++ resolved
@@ -92,14 +92,7 @@
 
 ### 5. Mailbox.py
 
-<<<<<<< HEAD
-```bash
-git clone https://github.com/Hery-R/projet_INFO901.git
-cd projet_INFO901
-```
-=======
 **Rôle** : Fournit une file d'attente thread-safe pour les messages asynchrones destinés à un processus spécifique.
->>>>>>> 14ddda0b
 
 **Fonctionnalités** :
 
@@ -311,29 +304,6 @@
             self._next_id += 1
             return assigned_id
 ```
-<<<<<<< HEAD
-=== SYSTÈME DE COMMUNICATION DISTRIBUÉ ===
-Démarrage des tests...
-
-=== TEST COMMUNICATION BASIQUE ===
-Processus P0 créé avec ID 0
-Processus P1 créé avec ID 1
-Processus P2 créé avec ID 2
-P0 -> P1: j'appelle 2 et je te recontacte après
-P0 -sync-> P2: J'ai laissé un message...
-P2 <-sync- P0: J'ai laissé un message...
-P0 <-sync-ack- P2
-...
-
-=== TEST SYNCHRONISATION ===
-P0 avant synchronisation - 1640995200.12
-P1 avant synchronisation - 1640995200.62
-P2 avant synchronisation - 1640995201.12
-P0 synchronisé avec 3 processus
-P1 synchronisé avec 3 processus
-P2 synchronisé avec 3 processus
-...
-=======
 
 ## Flux de Communication et de Synchronisation
 
@@ -442,5 +412,4 @@
 Com middleware initialized for P0 (ID: 0)
 Processus P0 créé avec ID automatique: 0
 [... tests de communication synchrone ...]
->>>>>>> 14ddda0b
 ```